--- conflicted
+++ resolved
@@ -12,37 +12,14 @@
   set(CLANG 1)
 endif()
 
-<<<<<<< HEAD
-=======
-if(CMAKE_SYSTEM_NAME STREQUAL "Emscripten")
-  set(EMSCRIPTEN 1)
-endif()
-
-set(CMAKE_CXX_STANDARD 14)
-set(CMAKE_CXX_STANDARD_REQUIRED ON)
-if(MSVC AND NOT CLANG)
-  set(CMAKE_C_STANDARD 11)
-  set(CMAKE_C_STANDARD_REQUIRED ON)
-endif()
-
->>>>>>> f5d6d24b
 if(CMAKE_COMPILER_IS_GNUCXX OR CLANG)
   set(CMAKE_CXX_FLAGS "${CMAKE_CXX_FLAGS} -std=c++14 -fvisibility=hidden -fno-common -fno-exceptions -fno-rtti")
   if(APPLE)
     set(CMAKE_CXX_FLAGS "${CMAKE_CXX_FLAGS} -stdlib=libc++")
   endif()
 
-<<<<<<< HEAD
   set(CMAKE_C_FLAGS "${CMAKE_C_FLAGS} -fvisibility=hidden -fno-common -std=c11")
 endif()
-=======
-  set(CMAKE_C_FLAGS "${CMAKE_C_FLAGS} ${C_CXX_FLAGS} -Wmissing-prototypes -Wold-style-definition -Wstrict-prototypes")
-  set(CMAKE_CXX_FLAGS "${CMAKE_CXX_FLAGS} ${C_CXX_FLAGS} -Wmissing-declarations")
-
-  if(NOT MSVC AND NOT BORINGSSL_ALLOW_CXX_RUNTIME)
-    set(CMAKE_CXX_FLAGS "${CMAKE_CXX_FLAGS} -fno-exceptions -fno-rtti")
-  endif()
->>>>>>> f5d6d24b
 
 # pthread_rwlock_t requires a feature flag.
 if(NOT WIN32)
@@ -61,38 +38,6 @@
   add_definitions("-D_STL_EXTRA_DISABLED_WARNINGS=4774 4987")
 endif()
 
-<<<<<<< HEAD
-=======
-# pthread_rwlock_t on Linux requires a feature flag. We limit this to Linux
-# because, on Apple platforms, it instead disables APIs we use. See compat(5)
-# and sys/cdefs.h. Reportedly, FreeBSD also breaks when this is set. See
-# https://crbug.com/boringssl/471.
-if(CMAKE_SYSTEM_NAME STREQUAL "Linux")
-  set(CMAKE_C_FLAGS "${CMAKE_C_FLAGS} -D_XOPEN_SOURCE=700")
-endif()
-
-if(FUZZ)
-  if(NOT CLANG)
-    message(FATAL_ERROR "You need to build with Clang for fuzzing to work")
-  endif()
-
-  if(CMAKE_C_COMPILER_VERSION VERSION_LESS "6.0.0")
-    message(FATAL_ERROR "You need Clang ≥ 6.0.0")
-  endif()
-
-  add_definitions(-DBORINGSSL_UNSAFE_DETERMINISTIC_MODE)
-  set(RUNNER_ARGS "-deterministic")
-
-  if(NOT NO_FUZZER_MODE)
-    add_definitions(-DBORINGSSL_UNSAFE_FUZZER_MODE)
-    set(RUNNER_ARGS ${RUNNER_ARGS} "-fuzzer" "-shim-config" "fuzzer_mode.json")
-  endif()
-
-  set(CMAKE_C_FLAGS "${CMAKE_C_FLAGS} -fsanitize=address,fuzzer-no-link -fsanitize-coverage=edge,indirect-calls")
-  set(CMAKE_CXX_FLAGS "${CMAKE_CXX_FLAGS} -fsanitize=address,fuzzer-no-link -fsanitize-coverage=edge,indirect-calls")
-endif()
-
->>>>>>> f5d6d24b
 add_definitions(-DBORINGSSL_IMPLEMENTATION)
 
 # CMake's iOS support uses Apple's multiple-architecture toolchain. It takes an
@@ -468,7 +413,6 @@
   src/crypto/chacha/chacha.c
   src/crypto/cipher_extra/cipher_extra.c
   src/crypto/cipher_extra/derive_key.c
-  src/crypto/cipher_extra/e_aesccm.c
   src/crypto/cipher_extra/e_aesctrhmac.c
   src/crypto/cipher_extra/e_aesgcmsiv.c
   src/crypto/cipher_extra/e_chacha20poly1305.c
@@ -478,7 +422,6 @@
   src/crypto/cipher_extra/e_rc4.c
   src/crypto/cipher_extra/e_tls.c
   src/crypto/cipher_extra/tls_cbc.c
-  src/crypto/cmac/cmac.c
   src/crypto/conf/conf.c
   src/crypto/cpu_aarch64_apple.c
   src/crypto/cpu_aarch64_fuchsia.c
